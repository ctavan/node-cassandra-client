--- conflicted
+++ resolved
@@ -48,13 +48,8 @@
   // since clockseq must have been updated
   assert.ok(uuidTs !== uuidTsSame);
   assert.ok(uuidTs !== uuidFuture); // duh
-<<<<<<< HEAD
-  // UUIDs generated from same TS after going back in time must differ
-  // since clockseq must have been updated
-  assert.ok(uuidTs !== uuidTsSame);
+
   // but time fields should definitely be the same.
-=======
->>>>>>> a220abe9
   assert.strictEqual(uuidTs.split('-')[0], uuidTsSame.split('-')[0]);
   assert.strictEqual(uuidTs.split('-')[1], uuidTsSame.split('-')[1]);
   assert.strictEqual(uuidTs.split('-')[2], uuidTsSame.split('-')[2]);
@@ -97,6 +92,7 @@
   assert.strictEqual(uuidTs.split('-')[2], uuidTsSame.split('-')[2]);
   test.finish();
 };
+
 exports['test_uuid_same_ms_min_nextmin'] = function(test, assert) {
   var ts = 1314735336320;
   var uuidTs = UUID.minUUID(ts).toString();
