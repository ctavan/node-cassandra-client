/*
 *  Copyright 2011 Rackspace
 *
 *  Licensed under the Apache License, Version 2.0 (the "License");
 *  you may not use this file except in compliance with the License.
 *  You may obtain a copy of the License at
 *
 *      http://www.apache.org/licenses/LICENSE-2.0
 *
 *  Unless required by applicable law or agreed to in writing, software
 *  distributed under the License is distributed on an "AS IS" BASIS,
 *  WITHOUT WARRANTIES OR CONDITIONS OF ANY KIND, either express or implied.
 *  See the License for the specific language governing permissions and
 *  limitations under the License.
 *
 */
/** [en|de]coder for cassandra types. */
var BigInteger = require('./bigint').BigInteger;
var UUID = require('./uuid');

// remember: values x such that -2^31 > x or x > 2^31-1 will make this routine puke.
var bytesToNum = module.exports.bytesToNum = function(bytes) {
  var num = 0;
  // if the sign bit is on, start wtih every bit asserted.  we only care about 32 bits because we lose precision after
  // that anyway.
  if ((0x0080 & bytes[0]) === 0x0080) {
    num = 0xffffffff;
  }
  for (var i = 0; i < bytes.length; i++) {
    num <<= 8;
    num |= bytes[i];
  }
  return num;
};

var bytesToBigInt = module.exports.bytesToBigInt = function(bytes) {
  // convert bytes (which is really a string) to a list of ints. then convert the bytes (ints) to a big integer.
  var ints = [];
  for (var i = 0; i < bytes.length; i++) {
    ints[i] = bytes[i]; // how does this handle negative values (bytes that overflow 127)?
    if (ints[i] > 255) {
      throw new Error('Invalid character in packed string ' + ints[i]);
    }
  }
  return new BigInteger(ints);
};

/** convert an 8 byte string to a BigInteger */
var bytesToBigLong = module.exports.bytesToBigLong = function(bytes) {
  /*if (bytes.length != 8) {
    //throw new Error('Longs are exactly 8 bytes, not ' + bytes.length);
  }*/

  // trim all leading zeros except the most significant one (we don't want to flip signs)
  while (bytes[0] === 0 && bytes[1] === 0) {
    bytes = bytes.slice(1);
  }

  // zero is a tricky bastard. new BigInteger([0]) != new BigInteger('0'). wtf?
  if (bytes.length === 1 && bytes[0] === 0) {
    return new BigInteger('0');
  }
  return bytesToBigInt(bytes);
};

// Cassandra datatypes according to
// http://www.datastax.com/docs/1.0/ddl/column_family
// Those commented out are not correctly dealt with yet and will appear as
// Buffer's in resultsets.
var AbstractTypes = {
  BytesType: 'org.apache.cassandra.db.marshal.BytesType',
  AsciiType: 'org.apache.cassandra.db.marshal.AsciiType',
  UTF8Type: 'org.apache.cassandra.db.marshal.UTF8Type',
  IntegerType: 'org.apache.cassandra.db.marshal.IntegerType',
  LongType: 'org.apache.cassandra.db.marshal.LongType',
  Int32Type: 'org.apache.cassandra.db.marshal.Int32Type',
  UUIDType: 'org.apache.cassandra.db.marshal.UUIDType',
  LexicalUUIDType: 'org.apache.cassandra.db.marshal.LexicalUUIDType',
  TimeUUIDType: 'org.apache.cassandra.db.marshal.TimeUUIDType',
  DateType: 'org.apache.cassandra.db.marshal.DateType',
  //BooleanType: 'org.apache.cassandra.db.marshal.BooleanType',
  //FloatType: 'org.apache.cassandra.db.marshal.FloatType',
  //DoubleType: 'org.apache.cassandra.db.marshal.DoubleType',
  //DecimalType: 'org.apache.cassandra.db.marshal.DecimalType',
  CounterColumnType: 'org.apache.cassandra.db.marshal.CounterColumnType',
  //CompositeType: 'org.apache.cassandra.db.marshal.CompositeType',
  //DynamicCompositeType: 'org.apache.cassandra.db.marshal.DynamicCompositeType',
};

// These functions convert the raw bytes that cassandra gives us to meaningful
// JS datat ypes.
var converters = {
  'org.apache.cassandra.db.marshal.BytesType': function(bytes) {
    return bytes;
  },
  'org.apache.cassandra.db.marshal.AsciiType': function(bytes) {
    return bytes.toString('ascii');
  },
  'org.apache.cassandra.db.marshal.UTF8Type': function(bytes) {
    return bytes.toString('utf8');
  },
  'org.apache.cassandra.db.marshal.DateType': function(bytes) {
    return new Date(+bytesToBigInt(bytes).toString());
  },
  'org.apache.cassandra.db.marshal.Int32Type': function(bytes) {
    return bytesToNum(bytes);
  },
  'org.apache.cassandra.db.marshal.IntegerType': function(bytes, useBigints) {
    if (useBigints) {
      return bytesToBigInt(bytes);
    }
    return bytesToNum(bytes);
  },
  'org.apache.cassandra.db.marshal.LongType': function(bytes, useBigints) {
    if (useBigints) {
      return bytesToBigLong(bytes);
    }
    return bytesToNum(bytes);
  },
  'org.apache.cassandra.db.marshal.CounterColumnType': function(bytes, useBigints) {
    return converters['org.apache.cassandra.db.marshal.LongType'](bytes, useBigints);
  },
  'org.apache.cassandra.db.marshal.UUIDType': function(bytes) {
    // A uuid object. Use .toString() to stringify
    return UUID.fromBytes(bytes);
  },
  'org.apache.cassandra.db.marshal.TimeUUIDType': function(bytes) {
    return converters['org.apache.cassandra.db.marshal.UUIDType'](bytes);
  },
  'org.apache.cassandra.db.marshal.LexicalUUIDType': function(bytes) {
    return converters['org.apache.cassandra.db.marshal.UUIDType'](bytes);
  }
};

/**
 * validators are a hash currently created in the Connection constructor. keys in the hash are: key, comparator,
 * defaultValidator, specificValidator.  They all map to a value in AbstractTypes, except specificValidator which
 * hashes to another map that maps specific column names to their validators (specified in ColumnDef using Cassandra
 * parlance).
 * e.g.: {key: 'org.apache.cassandra.db.marshal.BytesType',
 *        comparator: 'org.apache.cassandra.db.marshal.BytesType',
 *        defaultValidator: 'org.apache.cassandra.db.marshal.BytesType',
 *        specificValidator: {your_mother: 'org.apache.cassandra.db.marshal.BytesType',
 *                            my_mother: 'org.apache.cassandra.db.marshal.BytesType'}}
 * todo: maybe this is complicated enough that a class is required.
 */
var Decoder = module.exports.Decoder = function(validators, options) {
  this.validators = validators;
  this.options = options ? options : {};
};

/**
 * @param bytes raw bytes to decode.
 * @param which one of 'key', 'comparator', or 'value'.
 * @param column (optional) when which is 'value' this parameter specifies which column validator is to be used.
 */
Decoder.prototype.decode = function(bytes, which, column) {
  // determine which type we are converting to.
  var className = null;
  if (which == 'key') {
    className = this.validators.key;
  } else if (which == 'comparator') {
    className = this.validators.comparator;
  } else if (which == 'validator') {
    if (column && this.validators.specificValidators[column]) {
      className = this.validators.specificValidators[column];
    } else {
      className = this.validators.defaultValidator;
    }
  }
  if (!className) {
    className = AbstractTypes.BytesType;
  }

<<<<<<< HEAD
  // perform the conversion.
  if (className == AbstractTypes.LongType || className == AbstractTypes.CounterColumnType) {
    if (this.options.use_bigints) {
      return bytesToBigLong(bytes);
    } else {
      return bytesToNum(bytes);
    }
  } else if (className == AbstractTypes.AsciiType){
    // decoding buffer to ascii
    return bytes.toString('ascii');
  } else if (className == AbstractTypes.UTF8Type) {
    // decoding buffer to utf8
    return bytes.toString('utf8');
  } else if (className == AbstractTypes.BytesType) {
    return bytes;
  } else if (className == AbstractTypes.IntegerType) {
    if (this.options.use_bigints) {
      return bytesToBigInt(bytes);
    } else {
      return bytesToNum(bytes);
    }
  } else if (className == AbstractTypes.TimeUUIDType) {
    // A uuid object. Use .toString() to stringify
    return UUID.fromBytes(bytes);
  } else {
    return bytes;
=======
  if (className in converters) {
    return converters[className](bytes, this.options.use_bigints);
>>>>>>> 4dd16e77
  }
  return bytes;
};<|MERGE_RESOLUTION|>--- conflicted
+++ resolved
@@ -172,37 +172,8 @@
     className = AbstractTypes.BytesType;
   }
 
-<<<<<<< HEAD
-  // perform the conversion.
-  if (className == AbstractTypes.LongType || className == AbstractTypes.CounterColumnType) {
-    if (this.options.use_bigints) {
-      return bytesToBigLong(bytes);
-    } else {
-      return bytesToNum(bytes);
-    }
-  } else if (className == AbstractTypes.AsciiType){
-    // decoding buffer to ascii
-    return bytes.toString('ascii');
-  } else if (className == AbstractTypes.UTF8Type) {
-    // decoding buffer to utf8
-    return bytes.toString('utf8');
-  } else if (className == AbstractTypes.BytesType) {
-    return bytes;
-  } else if (className == AbstractTypes.IntegerType) {
-    if (this.options.use_bigints) {
-      return bytesToBigInt(bytes);
-    } else {
-      return bytesToNum(bytes);
-    }
-  } else if (className == AbstractTypes.TimeUUIDType) {
-    // A uuid object. Use .toString() to stringify
-    return UUID.fromBytes(bytes);
-  } else {
-    return bytes;
-=======
   if (className in converters) {
     return converters[className](bytes, this.options.use_bigints);
->>>>>>> 4dd16e77
   }
   return bytes;
 };