--- conflicted
+++ resolved
@@ -30,11 +30,7 @@
     "logmagic": ">= 0.1.1",
     "generic-pool": ">= 1.0.7",
     "whiskey": ">= 0.6.1",
-<<<<<<< HEAD
-    "node-uuid": "> 1.3.1"
-=======
     "node-uuid": ">= 1.3.2"
->>>>>>> 74a59ada
   },
   "devDependencies": {},
   "licenses" : [{
