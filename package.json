{
  "author": "Gary Dusbabek <gdusbabek@gmail.com>",
  "contributors": [
    "Eric Evans <eevans@rackspace.com>",
    "Gary Dusbabek <gdusbabek@gmail.com>"
  ],
  "name": "cassandra-client",
  "description": "Node.js CQL driver for Apache Cassandra",
<<<<<<< HEAD
  "version": "0.3.1",
=======
  "version": "0.4.1",
>>>>>>> ab546363
  "homepage": "https://github.com/racker/node-cassandra-client",
  "repository": {
    "type": "git",
    "url": "git://github.com/racker/node-cassandra-client.git"
  },
  "main": "node-cassandra-client",
  "directories": {
    "lib": "lib"
  },
  "scripts": {
    "test": "whiskey --tests \"test/test_driver.js\""
  },
  "engines": {
    "node": ">= 0.4.0"
  },
  "dependencies" : {
    "thrift" : ">= 0.6.0",
    "logmagic": ">= 0.1.1",
    "generic-pool" : ">= 1.0.7",
    "whiskey": ">= 0.3.0"
  },
  "devDependencies": {},
  "licenses" : [
    { "type" : "Apache",
      "url" : "http://www.apache.org/licenses/LICENSE-2.0.html" }
  ]
}<|MERGE_RESOLUTION|>--- conflicted
+++ resolved
@@ -6,11 +6,8 @@
   ],
   "name": "cassandra-client",
   "description": "Node.js CQL driver for Apache Cassandra",
-<<<<<<< HEAD
   "version": "0.3.1",
-=======
-  "version": "0.4.1",
->>>>>>> ab546363
+  "version": "0.4.2",
   "homepage": "https://github.com/racker/node-cassandra-client",
   "repository": {
     "type": "git",
